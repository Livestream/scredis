--- conflicted
+++ resolved
@@ -17,13 +17,9 @@
   "org.apache.commons" % "commons-lang3" % "3.1",
   "commons-pool" % "commons-pool" % "1.6",
   "com.typesafe" % "config" % "1.2.0",
-<<<<<<< HEAD
   "com.typesafe.akka" %% "akka-actor" % "2.3.3",
   "com.codahale.metrics" % "metrics-core" % "3.0.1",
-  "org.scalatest" %% "scalatest" % "1.9.1" % "test"
-=======
   "org.scalatest" %% "scalatest" % "2.2.0" % "test"
->>>>>>> bfe402ef
 )
 
 publishTo <<= version { (v: String) =>
